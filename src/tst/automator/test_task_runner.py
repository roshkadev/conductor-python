from conductor.client.automator.task_runner import TaskRunner
from conductor.client.configuration.configuration import Configuration
from conductor.client.http.api.task_resource_api import TaskResourceApi
from conductor.client.http.models.task import Task
from conductor.client.http.models.task_result import TaskResult
from conductor.client.http.models.task_result_status import TaskResultStatus
from conductor.client.worker.sample.faulty_execution_worker import FaultyExecutionWorker
from conductor.client.worker.sample.simple_python_worker import SimplePythonWorker
from unittest.mock import patch
import logging
import time
import unittest


class TestTaskRunner(unittest.TestCase):
    TASK_ID = 'VALID_TASK_ID'
    WORKFLOW_INSTANCE_ID = 'VALID_WORKFLOW_INSTANCE_ID'
    UPDATE_TASK_RESPONSE = 'VALID_UPDATE_TASK_RESPONSE'

    def setUp(self):
        logging.disable(logging.CRITICAL)

    def tearDown(self):
        logging.disable(logging.NOTSET)

    def test_initialization_with_invalid_configuration(self):
        expected_exception = Exception('Invalid configuration')
        with self.assertRaises(Exception) as context:
            TaskRunner(
                configuration=None,
                worker=self.__get_valid_worker()
            )
            self.assertEqual(expected_exception, context.exception)

    def test_initialization_with_invalid_worker(self):
        expected_exception = Exception('Invalid worker')
        with self.assertRaises(Exception) as context:
            TaskRunner(
                configuration=Configuration(),
                worker=None
            )
            self.assertEqual(expected_exception, context.exception)

    def test_run_once(self):
        expected_time = self.__get_valid_worker().get_polling_interval_in_seconds()
        with patch.object(
            TaskResourceApi,
            'poll',
            return_value=self.__get_valid_task()
        ):
            with patch.object(
                TaskResourceApi,
                'update_task',
                return_value=self.UPDATE_TASK_RESPONSE
            ):
                task_runner = self.__get_valid_task_runner()
                start_time = time.time()
                task_runner.run_once()
                finish_time = time.time()
                spent_time = finish_time - start_time
                self.assertGreater(spent_time, expected_time)

    def test_poll_task(self):
        expected_task = self.__get_valid_task()
        with patch.object(
            TaskResourceApi,
            'poll',
            return_value=self.__get_valid_task()
        ):
            task_runner = self.__get_valid_task_runner()
            task = task_runner._TaskRunner__poll_task()
            self.assertEqual(task, expected_task)

    def test_poll_task_with_faulty_task_api(self):
        expected_task = None
        with patch.object(
            TaskResourceApi,
            'poll',
            side_effect=Exception()
        ):
            task_runner = self.__get_valid_task_runner()
            task = task_runner._TaskRunner__poll_task()
            self.assertEqual(task, expected_task)

    def test_execute_task_with_invalid_task(self):
        task_runner = self.__get_valid_task_runner()
        task_result = task_runner._TaskRunner__execute_task(None)
        self.assertEqual(task_result, None)

    def test_execute_task_with_faulty_execution_worker(self):
        worker = FaultyExecutionWorker('task')
        expected_task_result = TaskResult(
            task_id=self.TASK_ID,
            workflow_instance_id=self.WORKFLOW_INSTANCE_ID,
<<<<<<< HEAD
            worker_id=worker.get_task_definition_name(),
            status=TaskResultStatus.FAILED,
=======
            worker_id=worker.get_identity(),
            status='FAILED',
>>>>>>> d5078967
            reason_for_incompletion='faulty execution'
        )
        task_runner = TaskRunner(
            configuration=Configuration(),
            worker=worker
        )
        task = self.__get_valid_task()
        task_result = task_runner._TaskRunner__execute_task(task)
        self.assertEqual(task_result, expected_task_result)

    def test_execute_task(self):
        expected_task_result = self.__get_valid_task_result()
        worker = self.__get_valid_worker()
        task_runner = TaskRunner(
            configuration=Configuration(),
            worker=worker
        )
        task = self.__get_valid_task()
        task_result = task_runner._TaskRunner__execute_task(task)
        self.assertEqual(task_result, expected_task_result)

    def test_update_task_with_invalid_task_result(self):
        expected_response = None
        task_runner = self.__get_valid_task_runner()
        response = task_runner._TaskRunner__update_task(None)
        self.assertEqual(response, expected_response)

    def test_update_task_with_faulty_task_api(self):
        expected_response = None
        with patch.object(
            TaskResourceApi,
            'update_task',
            side_effect=Exception()
        ):
            task_runner = self.__get_valid_task_runner()
            task_result = self.__get_valid_task_result()
            response = task_runner._TaskRunner__update_task(task_result)
            self.assertEqual(response, expected_response)

    def test_update_task(self):
        expected_response = self.UPDATE_TASK_RESPONSE
        with patch.object(
            TaskResourceApi,
            'update_task',
            return_value=self.UPDATE_TASK_RESPONSE
        ):
            task_runner = self.__get_valid_task_runner()
            task_result = self.__get_valid_task_result()
            response = task_runner._TaskRunner__update_task(task_result)
            self.assertEqual(response, expected_response)

    def test_wait_for_polling_interval_with_faulty_worker(self):
        expected_exception = Exception(
            "Failed to get polling interval"
        )
        with patch.object(
            SimplePythonWorker,
            'get_polling_interval_in_seconds',
            side_effect=expected_exception
        ):
            task_runner = self.__get_valid_task_runner()
            with self.assertRaises(Exception) as context:
                task_runner._TaskRunner__wait_for_polling_interval()
                self.assertEqual(expected_exception, context.exception)

    def test_wait_for_polling_interval(self):
        expected_time = self.__get_valid_worker().get_polling_interval_in_seconds()
        task_runner = self.__get_valid_task_runner()
        start_time = time.time()
        task_runner._TaskRunner__wait_for_polling_interval()
        finish_time = time.time()
        spent_time = finish_time - start_time
        self.assertGreater(spent_time, expected_time)

    def __get_valid_task_runner(self):
        return TaskRunner(
            configuration=Configuration(),
            worker=self.__get_valid_worker()
        )

    def __get_valid_task(self):
        return Task(
            task_id=self.TASK_ID,
            workflow_instance_id=self.WORKFLOW_INSTANCE_ID
        )

    def __get_valid_task_result(self):
        return TaskResult(
            task_id=self.TASK_ID,
            workflow_instance_id=self.WORKFLOW_INSTANCE_ID,
            worker_id=self.__get_valid_worker().get_identity(),
            status=TaskResultStatus.COMPLETED,
            output_data={
                'key': 'value'
            }
        )

    def __get_valid_worker(self):
        return SimplePythonWorker('task')<|MERGE_RESOLUTION|>--- conflicted
+++ resolved
@@ -92,13 +92,8 @@
         expected_task_result = TaskResult(
             task_id=self.TASK_ID,
             workflow_instance_id=self.WORKFLOW_INSTANCE_ID,
-<<<<<<< HEAD
-            worker_id=worker.get_task_definition_name(),
+            worker_id=worker.get_identity(),
             status=TaskResultStatus.FAILED,
-=======
-            worker_id=worker.get_identity(),
-            status='FAILED',
->>>>>>> d5078967
             reason_for_incompletion='faulty execution'
         )
         task_runner = TaskRunner(
